--- conflicted
+++ resolved
@@ -5,8 +5,5 @@
 lxml
 numpy
 resqpy
-<<<<<<< HEAD
 xsdata
-=======
-setuptools>=65.5.1 # not directly required, pinned by Snyk to avoid a vulnerability
->>>>>>> 8dfe1df3
+setuptools>=65.5.1 # not directly required, pinned by Snyk to avoid a vulnerability